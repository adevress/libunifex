/*
 * Copyright (c) Facebook, Inc. and its affiliates.
 *
 * Licensed under the Apache License, Version 2.0 (the "License");
 * you may not use this file except in compliance with the License.
 * You may obtain a copy of the License at
 *
 *   http://www.apache.org/licenses/LICENSE-2.0
 *
 * Unless required by applicable law or agreed to in writing, software
 * distributed under the License is distributed on an "AS IS" BASIS,
 * WITHOUT WARRANTIES OR CONDITIONS OF ANY KIND, either express or implied.
 * See the License for the specific language governing permissions and
 * limitations under the License.
 */

#ifdef _WIN32

#include <unifex/win32/low_latency_iocp_context.hpp>
#include <unifex/sync_wait.hpp>
#include <unifex/transform.hpp>
#include <unifex/when_all.hpp>
#include <unifex/repeat_effect_until.hpp>
#include <unifex/stop_when.hpp>
#include <unifex/transform_done.hpp>
#include <unifex/inplace_stop_token.hpp>
#include <unifex/materialize.hpp>
#include <unifex/span.hpp>
#include <unifex/repeat_effect_until.hpp>
#include <unifex/trampoline_scheduler.hpp>
#include <unifex/typed_via.hpp>
#include <unifex/let_with.hpp>
#include <unifex/finally.hpp>
#include <unifex/on.hpp>
#include <unifex/defer.hpp>
#include <unifex/just_with.hpp>

#include <chrono>
#include <thread>

#include <gtest/gtest.h>

using namespace std::chrono_literals;

TEST(low_latency_iocp_context, construct_destruct) {
    unifex::win32::low_latency_iocp_context context{100};
}

TEST(low_latency_iocp_context, run) {
    unifex::win32::low_latency_iocp_context context{100};
    unifex::inplace_stop_source stopSource;

    std::thread stopperThread{[&] {
        std::this_thread::sleep_for(10ms);
        stopSource.request_stop();
    }};

    context.run(stopSource.get_token());

    stopperThread.join();
}

TEST(low_latency_iocp_context, schedule) {
    unifex::win32::low_latency_iocp_context context{100};

    unifex::inplace_stop_source stopSource;

    std::thread ioThread{[&] { context.run(stopSource.get_token()); }};

    auto s = context.get_scheduler();

    unifex::sync_wait(unifex::schedule(s));

    stopSource.request_stop();
    ioThread.join();
}

TEST(low_latency_iocp_context, schedule_multiple) {
    unifex::win32::low_latency_iocp_context context{100};

    unifex::inplace_stop_source stopSource;

    std::thread ioThread{[&] {
        context.run(stopSource.get_token());
    }};

    auto s = context.get_scheduler();

    unifex::sync_wait(unifex::when_all(
        unifex::schedule(s),
        unifex::transform(
            unifex::schedule(s),
            [&]() {
                UNIFEX_ASSERT(std::this_thread::get_id() == ioThread.get_id());
            }),
        unifex::schedule(s)));

    stopSource.request_stop();
    ioThread.join();
}

TEST(low_latency_iocp_context, read_write_pipe) {
    unifex::win32::low_latency_iocp_context context{100};

    unifex::inplace_stop_source stopSource;

    std::thread ioThread{[&] {
        context.run(stopSource.get_token());
    }};

    auto s = context.get_scheduler();

    auto [readPipe, writePipe] = unifex::open_pipe(s);

    char readBuffer[10];
    std::memset(readBuffer, 99, sizeof(readBuffer));

    const char writeBuffer[10] = { 0, 1, 2, 3, 5, 7, 11, 13, 17, 19};

    auto results = unifex::sync_wait(
        unifex::when_all(
            unifex::async_read_some(readPipe, unifex::as_writable_bytes(unifex::span{readBuffer})),
            unifex::async_write_some(writePipe, unifex::as_bytes(unifex::span{writeBuffer}))));

    UNIFEX_ASSERT(results.has_value());

    auto [bytesRead] = std::get<0>(std::get<0>(results.value()));
    auto [bytesWritten] = std::get<0>(std::get<1>(results.value()));

    UNIFEX_ASSERT(bytesRead == 10);
    UNIFEX_ASSERT(bytesWritten == 10);

    for (int i = 0; i < 10; ++i) {
        UNIFEX_ASSERT(readBuffer[i] == writeBuffer[i]);
    }

    stopSource.request_stop();
    ioThread.join();
}

template<typename Sender>
auto trampoline(Sender&& sender) {
    return unifex::typed_via((Sender&&)sender, unifex::trampoline_scheduler{});
}

template<typename Sender>
auto repeat_n(Sender&& sender, size_t count) {
    return unifex::repeat_effect_until(
            (Sender&&)sender,
            [count]() mutable {
                if (count == 0) return true;
                --count;
                return false;
            });
}

template<typename Sender>
auto discard_value(Sender&& sender) {
    return unifex::transform((Sender&&)sender, [](auto&&...) noexcept {});
}

template<typename Sender>
auto measure_time(Sender&& sender, std::string tag = {}) {
    using namespace std::chrono;

<<<<<<< HEAD
    return unifex::let_with(
        [] { return steady_clock::now(); },
        [sender=(Sender&&)sender, tag=std::move(tag)](const steady_clock::time_point& start) {
            return unifex::finally(
                std::move(sender),
                unifex::just_with([&]() noexcept {
                    auto dur = steady_clock::now() - start;
=======
    return unifex::let(
        lazy([] { return steady_clock::now(); }),
        [sender=(Sender&&)sender, tag=std::move(tag)](const steady_clock::time_point& startTime) {
            return unifex::finally(
                std::move(sender),
                lazy([&]() noexcept {
                    auto dur = steady_clock::now() - startTime;
>>>>>>> 0d29e675
                    auto durUs = duration_cast<microseconds>(dur).count();
                    std::printf("[%s] took %ius\n", tag.c_str(), (int)durUs);
                }));
        });
}


TEST(low_latency_iocp_context, loop_read_write_pipe) {
    unifex::win32::low_latency_iocp_context context{100};

    unifex::inplace_stop_source stopSource;

    std::thread ioThread{[&] {
        context.run(stopSource.get_token());
    }};

    auto s = context.get_scheduler();

    auto [readPipe, writePipe] = unifex::open_pipe(s);

    std::byte readBuffer[10];
    std::byte writeBuffer[100];
    std::memset(writeBuffer, 77, sizeof(writeBuffer));

    // Perform 10k reads of 10 bytes.
    // and      1k writes of 100 bytes
    // and do this asynchronously, interleaving the two loops.
    unifex::sync_wait(
        measure_time(
            unifex::on(
                s,
                unifex::when_all(
                    repeat_n(
                        unifex::defer([&, &readPipe=readPipe] {
                            return discard_value(
                                unifex::async_read_some(readPipe, unifex::span{readBuffer}));
                        }), 10'000),
                    repeat_n(
                        unifex::defer([&, &writePipe=writePipe] {
                            return discard_value(
                                unifex::async_write_some(writePipe, unifex::span{writeBuffer}));
                        }), 1'000))),
            "read + write"));

    stopSource.request_stop();
    ioThread.join();
}

#endif // _WIN32<|MERGE_RESOLUTION|>--- conflicted
+++ resolved
@@ -163,23 +163,13 @@
 auto measure_time(Sender&& sender, std::string tag = {}) {
     using namespace std::chrono;
 
-<<<<<<< HEAD
-    return unifex::let_with(
-        [] { return steady_clock::now(); },
-        [sender=(Sender&&)sender, tag=std::move(tag)](const steady_clock::time_point& start) {
-            return unifex::finally(
-                std::move(sender),
-                unifex::just_with([&]() noexcept {
-                    auto dur = steady_clock::now() - start;
-=======
     return unifex::let(
         lazy([] { return steady_clock::now(); }),
         [sender=(Sender&&)sender, tag=std::move(tag)](const steady_clock::time_point& startTime) {
             return unifex::finally(
                 std::move(sender),
-                lazy([&]() noexcept {
+                unifex::just_with([&]() noexcept {
                     auto dur = steady_clock::now() - startTime;
->>>>>>> 0d29e675
                     auto durUs = duration_cast<microseconds>(dur).count();
                     std::printf("[%s] took %ius\n", tag.c_str(), (int)durUs);
                 }));
