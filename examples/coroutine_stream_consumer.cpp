/*
 * Copyright (c) Facebook, Inc. and its affiliates.
 *
 * Licensed under the Apache License Version 2.0 with LLVM Exceptions
 * (the "License"); you may not use this file except in compliance with
 * the License. You may obtain a copy of the License at
 *
 *   https://llvm.org/LICENSE.txt
 *
 * Unless required by applicable law or agreed to in writing, software
 * distributed under the License is distributed on an "AS IS" BASIS,
 * WITHOUT WARRANTIES OR CONDITIONS OF ANY KIND, either express or implied.
 * See the License for the specific language governing permissions and
 * limitations under the License.
 */
#include <unifex/config.hpp>

#if !UNIFEX_NO_COROUTINES

#include <unifex/delay.hpp>
#include <unifex/range_stream.hpp>
#include <unifex/scheduler_concepts.hpp>
#include <unifex/single.hpp>
#include <unifex/stop_immediately.hpp>
#include <unifex/sync_wait.hpp>
#include <unifex/take_until.hpp>
#include <unifex/task.hpp>
#include <unifex/timed_single_thread_context.hpp>
#include <unifex/typed_via_stream.hpp>
#include <unifex/let_done.hpp>
#include <unifex/then.hpp>
#include <unifex/just.hpp>
#include <unifex/optional.hpp>

#include <chrono>
#include <cstdio>

using namespace unifex;

template<typename Sender>
auto done_as_optional(Sender&& sender) {
  using value_type = unifex::sender_single_value_result_t<unifex::remove_cvref_t<Sender>>;
<<<<<<< HEAD
  return unifex::transform_done(
    unifex::transform((Sender&&)sender, [](auto&&... values) {
      return optional<value_type>{in_place, static_cast<decltype(values)>(values)...};
=======
  return unifex::let_done(
    unifex::then((Sender&&)sender, [](auto&&... values) {
      return std::optional<value_type>{std::in_place, static_cast<decltype(values)>(values)...};
>>>>>>> 2209173c
    }), []() {
      return unifex::just(optional<value_type>(nullopt));
    });
}

template<typename Sender>
auto done_as_void(Sender&& sender) {
  return let_done((Sender&&)sender, [] { return just(); });
}

int main() {
  using namespace std::chrono;

  timed_single_thread_context context;

  auto makeTask = [&]() -> task<int> {
    auto startTime = steady_clock::now();

    auto s = take_until(
        stop_immediately<int>(
            delay(range_stream{0, 100}, context.get_scheduler(), 50ms)),
        single(schedule_after(context.get_scheduler(), 500ms)));

    int sum = 0;
    while (auto value = co_await done_as_optional(next(s))) {
      auto ms = duration_cast<milliseconds>(steady_clock::now() - startTime);
      std::printf("[%i ms] %i\n", (int)ms.count(), *value);
      std::fflush(stdout);

      sum += *value;
    }

    co_await done_as_void(cleanup(s));

    auto ms = duration_cast<milliseconds>(steady_clock::now() - startTime);
    std::printf("[%i ms] sum = %i\n", (int)ms.count(), sum);
    std::fflush(stdout);

    co_return sum;
  };

  sync_wait(makeTask());

  return 0;
}

#else // UNIFEX_NO_COROUTINES

#include <cstdio>

int main() {
  std::printf(
      "This test only supported for compilers that support coroutines\n");
  return 0;
}

#endif // UNIFEX_NO_COROUTINES<|MERGE_RESOLUTION|>--- conflicted
+++ resolved
@@ -40,15 +40,9 @@
 template<typename Sender>
 auto done_as_optional(Sender&& sender) {
   using value_type = unifex::sender_single_value_result_t<unifex::remove_cvref_t<Sender>>;
-<<<<<<< HEAD
-  return unifex::transform_done(
-    unifex::transform((Sender&&)sender, [](auto&&... values) {
-      return optional<value_type>{in_place, static_cast<decltype(values)>(values)...};
-=======
   return unifex::let_done(
     unifex::then((Sender&&)sender, [](auto&&... values) {
-      return std::optional<value_type>{std::in_place, static_cast<decltype(values)>(values)...};
->>>>>>> 2209173c
+      return optional<value_type>{in_place, static_cast<decltype(values)>(values)...};
     }), []() {
       return unifex::just(optional<value_type>(nullopt));
     });
