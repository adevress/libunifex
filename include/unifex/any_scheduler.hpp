--- conflicted
+++ resolved
@@ -220,8 +220,6 @@
         _schedule_and_connect<CPOs...>,
         _get_type_index,
         overload<bool(const this_&, const any_scheduler_ref<CPOs...>&) noexcept>(_equal_to)>;
-<<<<<<< HEAD
-=======
 
 #if defined(__GLIBCXX__)
 template <typename>
@@ -233,7 +231,6 @@
 template <typename... Ts>
 inline constexpr bool _is_tuple<std::tuple<Ts...> const> = true;
 #endif
->>>>>>> 7ebb3e64
 
 template <typename... CPOs>
 struct _with<CPOs...>::any_scheduler_ref {
