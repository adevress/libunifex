/*
 * Copyright (c) Facebook, Inc. and its affiliates.
 *
 * Licensed under the Apache License, Version 2.0 (the "License");
 * you may not use this file except in compliance with the License.
 * You may obtain a copy of the License at
 *
 *   http://www.apache.org/licenses/LICENSE-2.0
 *
 * Unless required by applicable law or agreed to in writing, software
 * distributed under the License is distributed on an "AS IS" BASIS,
 * WITHOUT WARRANTIES OR CONDITIONS OF ANY KIND, either express or implied.
 * See the License for the specific language governing permissions and
 * limitations under the License.
 */
#pragma once

#include <unifex/config.hpp>
#include <unifex/async_trace.hpp>
#include <unifex/blocking.hpp>
#include <unifex/get_stop_token.hpp>
#include <unifex/manual_lifetime.hpp>
#include <unifex/receiver_concepts.hpp>
#include <unifex/sender_concepts.hpp>
#include <unifex/tag_invoke.hpp>
#include <unifex/type_traits.hpp>
#include <unifex/type_list.hpp>
#include <unifex/std_concepts.hpp>

#include <exception>
#include <type_traits>
#include <utility>

#include <unifex/detail/prologue.hpp>

namespace unifex
{
  namespace _seq
  {
    constexpr blocking_kind _blocking_kind(
        blocking_kind predBlocking, blocking_kind succBlocking) noexcept {
      if (predBlocking == blocking_kind::never) {
        return blocking_kind::never;
      } else if (
          predBlocking == blocking_kind::always_inline &&
          succBlocking == blocking_kind::always_inline) {
        return blocking_kind::always_inline;
      } else if (
          (predBlocking == blocking_kind::always_inline ||
          predBlocking == blocking_kind::always) &&
          (succBlocking == blocking_kind::always_inline ||
          succBlocking == blocking_kind::always)) {
        return blocking_kind::always;
      } else {
        return blocking_kind::maybe;
      }
    }

    template <typename Predecessor, typename Successor, typename Receiver>
    struct _op {
      class type;
    };
    template <typename Predecessor, typename Successor, typename Receiver>
    using operation = typename _op<
        Predecessor,
        Successor,
        remove_cvref_t<Receiver>>::type;

    template <typename Predecessor, typename Successor, typename Receiver>
    struct _successor_receiver {
      class type;
    };
    template <typename Predecessor, typename Successor, typename Receiver>
    using successor_receiver =
        typename _successor_receiver<
            Predecessor,
            Successor,
            remove_cvref_t<Receiver>>::type;

    template <typename Predecessor, typename Successor, typename Receiver>
    class _successor_receiver<Predecessor, Successor, Receiver>::type final {
      using successor_receiver = type;
      using operation_type = operation<Predecessor, Successor, Receiver>;

    public:
      explicit type(operation_type* op) noexcept
        : op_(op) {}

      type(type&& other) noexcept
        : op_(std::exchange(other.op_, nullptr)) {}

    private:
      template(typename CPO, typename R, typename... Args)
          (requires
              is_receiver_cpo_v<CPO> AND
              same_as<R, successor_receiver> AND
              is_callable_v<CPO, Receiver, Args...>)
      friend auto tag_invoke(
          CPO cpo,
          R&& r,
          Args&&... args) noexcept(is_nothrow_callable_v<
                                           CPO,
                                           Receiver,
                                           Args...>)
          -> callable_result_t<CPO, Receiver, Args...> {
        return static_cast<CPO&&>(cpo)(
            r.get_receiver_rvalue(), static_cast<Args&&>(args)...);
      }

      template(typename CPO, typename R)
          (requires is_receiver_query_cpo_v<CPO> AND
            same_as<R, successor_receiver> AND
            is_callable_v<CPO, const Receiver&>)
      friend auto tag_invoke(
          CPO cpo,
          const R& r) noexcept(is_nothrow_callable_v<
                                           CPO,
                                           const Receiver&>)
          -> callable_result_t<CPO, const Receiver&> {
        return static_cast<CPO&&>(cpo)(r.get_const_receiver());
      }

      template <typename Func>
      friend void tag_invoke(
          tag_t<visit_continuations>,
          const successor_receiver& r,
          Func&& func) {
        unifex::invoke(func, r.get_const_receiver());
      }

      Receiver&& get_receiver_rvalue() noexcept {
        return static_cast<Receiver&&>(op_->receiver_);
      }

      const Receiver& get_const_receiver() const noexcept {
        return op_->receiver_;
      }

      operation_type* op_;
    };

    template <typename Predecessor, typename Successor, typename Receiver>
    struct _predecessor_receiver {
      class type;
    };
    template <typename Predecessor, typename Successor, typename Receiver>
    using predecessor_receiver =
        typename _predecessor_receiver<
            Predecessor,
            Successor,
            remove_cvref_t<Receiver>>::type;

    template <typename Predecessor, typename Successor, typename Receiver>
    class _predecessor_receiver<Predecessor, Successor, Receiver>::type final {
      using predecessor_receiver = type;
      using operation_type = operation<Predecessor, Successor, Receiver>;

    public:
      explicit type(operation_type* op) noexcept
        : op_(op) {}

      type(type&& other) noexcept
        : op_(std::exchange(other.op_, nullptr)) {}

      void set_value() && noexcept {
        // Take a copy of op_ before destroying predOp_ as this may end up
        // destroying *this.
        using successor_receiver_t =
            successor_receiver<Predecessor, Successor, Receiver>;

        auto* op = op_;
        op->status_ = operation_type::status::empty;
        unifex::deactivate_union_member(op->predOp_);
        if constexpr (is_nothrow_connectable_v<Successor, successor_receiver_t>) {
          unifex::activate_union_member_with(op->succOp_, [&]() noexcept {
            return unifex::connect(
                static_cast<Successor&&>(op->successor_), successor_receiver_t{op});
          });
          op->status_ = operation_type::status::successor_operation_constructed;
          unifex::start(op->succOp_.get());
        } else {
          UNIFEX_TRY {
            unifex::activate_union_member_with(op->succOp_, [&] {
              return unifex::connect(
                  static_cast<Successor&&>(op->successor_), successor_receiver_t{op});
            });
            op->status_ = operation_type::status::successor_operation_constructed;
            unifex::start(op->succOp_.get());
          } UNIFEX_CATCH (...) {
            unifex::set_error(
                static_cast<Receiver&&>(op->receiver_),
                std::current_exception());
          }
        }
      }

      template(typename Error)
          (requires receiver<Receiver, Error>)
      void set_error(Error&& error) && noexcept {
        unifex::set_error(
            static_cast<Receiver&&>(op_->receiver_),
            static_cast<Error&&>(error));
      }

      void set_done() && noexcept {
        unifex::set_done(static_cast<Receiver&&>(op_->receiver_));
      }

    private:
      template(typename CPO, typename R)
          (requires is_receiver_query_cpo_v<CPO> AND
            same_as<R, predecessor_receiver> AND
            is_callable_v<CPO, const Receiver&>)
      friend auto tag_invoke(
          CPO cpo,
          const R& r) noexcept(is_nothrow_callable_v<
                                           CPO,
                                           const Receiver&>)
          -> callable_result_t<CPO, const Receiver&> {
        return static_cast<CPO&&>(cpo)(r.get_const_receiver());
      }

      template <typename Func>
      friend void tag_invoke(
          tag_t<visit_continuations>,
          const predecessor_receiver& r,
          Func&& func) {
        unifex::invoke(func, r.get_const_receiver());
      }

      const Receiver& get_const_receiver() const noexcept {
        return op_->receiver_;
      }

      operation_type* op_;
    };

    template <typename Predecessor, typename Successor, typename Receiver>
    class _op<Predecessor, Successor, Receiver>::type {
      using operation = type;
    public:
      template <typename Successor2, typename Receiver2>
      explicit type(
          Predecessor&& predecessor,
          Successor2&& successor,
          Receiver2&& receiver)
        : successor_(static_cast<Successor2&&>(successor))
        , receiver_(static_cast<Receiver&&>(receiver))
        , status_(status::predecessor_operation_constructed) {
        unifex::activate_union_member_with(predOp_, [&] {
          return unifex::connect(
              static_cast<Predecessor&&>(predecessor),
              predecessor_receiver<Predecessor, Successor, Receiver>{this});
        });
      }

      ~type() {
        switch (status_) {
          case status::predecessor_operation_constructed:
            unifex::deactivate_union_member(predOp_);
            break;
          case status::successor_operation_constructed:
            unifex::deactivate_union_member(succOp_);
            break;
          case status::empty: break;
        }
      }

      void start() & noexcept {
        UNIFEX_ASSERT(status_ == status::predecessor_operation_constructed);
        unifex::start(predOp_.get());
      }

    private:
      friend predecessor_receiver<
          Predecessor,
          Successor,
          Receiver>;
      friend successor_receiver<
          Predecessor,
          Successor,
          Receiver>;

      Successor successor_;
      Receiver receiver_;
      enum class status {
        empty,
        predecessor_operation_constructed,
        successor_operation_constructed
      };
      status status_;
      union {
        manual_lifetime<connect_result_t<
            Predecessor,
            predecessor_receiver<Predecessor, Successor, Receiver>>>
            predOp_;
        manual_lifetime<connect_result_t<
            Successor,
            successor_receiver<Predecessor, Successor, Receiver>>>
            succOp_;
      };
    };

    template <typename Predecessor, typename Successor>
    struct _sndr {
      struct type;
    };
    template <typename Predecessor, typename Successor>
    using _sender = typename _sndr<
        remove_cvref_t<Predecessor>,
        remove_cvref_t<Successor>>::type;

    template <typename Predecessor, typename Successor>
    struct _sndr<Predecessor, Successor>::type {
      template <
          template <typename...> class Variant,
          template <typename...> class Tuple>
      using value_types =
          sender_value_types_t<Successor, Variant, Tuple>;

      template <template <typename...> class Variant>
      using error_types =
          typename concat_type_lists_unique_t<
              sender_error_types_t<Predecessor, type_list>,
              sender_error_types_t<Successor, type_list>,
              type_list<std::exception_ptr>>::template apply<Variant>;

      static constexpr bool sends_done =
        sender_traits<Predecessor>::sends_done ||
        sender_traits<Successor>::sends_done;

      template(typename Predecessor2, typename Successor2)
          (requires constructible_from<Predecessor, Predecessor2> AND
              constructible_from<Successor, Successor2>)
      explicit type(Predecessor2&& predecessor, Successor2&& successor)
          noexcept(is_nothrow_constructible_v<Predecessor, Predecessor2> &&
              is_nothrow_constructible_v<Successor, Successor2>)
        : predecessor_(static_cast<Predecessor&&>(predecessor))
        , successor_(static_cast<Successor&&>(successor)) {}

      friend auto tag_invoke(tag_t<blocking>, const type& self) {
        if constexpr (
            blocking_kind::maybe != cblocking<Predecessor>() &&
            blocking_kind::maybe != cblocking<Successor>()) {
          return blocking_kind::constant<
              _seq::_blocking_kind(cblocking<Predecessor>(), cblocking<Successor>())>();
        } else {
          return _seq::_blocking_kind(
              blocking(self.predecessor_),
              blocking(self.successor_));
        }
      }

      template(typename Receiver, typename Sender)
          (requires same_as<remove_cvref_t<Sender>, type> AND
            constructible_from<Successor, member_t<Sender, Successor>> AND
            sender_to<
              member_t<Sender, Predecessor>,
              predecessor_receiver<member_t<Sender, Predecessor>, Successor, Receiver>> AND
            sender_to<
              Successor,
              successor_receiver<member_t<Sender, Predecessor>, Successor, Receiver>>)
      friend auto tag_invoke(tag_t<unifex::connect>, Sender&& sender, Receiver&& receiver)
          -> operation<member_t<Sender, Predecessor>, Successor, Receiver> {
        return operation<member_t<Sender, Predecessor>, Successor,  Receiver>{
            static_cast<Sender&&>(sender).predecessor_,
            static_cast<Sender&&>(sender).successor_,
            (Receiver &&) receiver};
      }

    private:
      UNIFEX_NO_UNIQUE_ADDRESS Predecessor predecessor_;
      UNIFEX_NO_UNIQUE_ADDRESS Successor successor_;
    };
<<<<<<< HEAD
  }  // namespace _seq

  namespace _seq_cpo {
    inline const struct _fn {
      // Sequencing a single sender is just the same as returning the sender
      // itself.
      template <typename First>
      remove_cvref_t<First> operator()(First&& first) const
          noexcept(is_nothrow_constructible_v<remove_cvref_t<First>, First>) {
        return static_cast<First&&>(first);
      }
=======
>>>>>>> 351a97c1

    namespace _cpo {
      struct _fn {
        // Sequencing a single sender is just the same as returning the sender
        // itself.
        template <typename First>
        remove_cvref_t<First> operator()(First&& first) const
            noexcept(std::is_nothrow_constructible_v<remove_cvref_t<First>, First>) {
          return static_cast<First&&>(first);
        }

<<<<<<< HEAD
      template(typename First, typename Second)
        (requires sender<First> AND sender<Second> AND //
          (!tag_invocable<_fn, First, Second>))
      auto operator()(First&& first, Second&& second) const
          noexcept(is_nothrow_constructible_v<
                  _seq::sender<First, Second>,
                  First,
                  Second>)
              -> _seq::sender<First, Second> {
        return _seq::sender<First, Second>{
            static_cast<First&&>(first),
            static_cast<Second&&>(second)};
      }
=======
        template(typename First, typename Second)
          (requires sender<First> AND sender<Second> AND //
            tag_invocable<_fn, First, Second>)
        auto operator()(First&& first, Second&& second) const
            noexcept(is_nothrow_tag_invocable_v<_fn, First, Second>)
            -> tag_invoke_result_t<_fn, First, Second> {
          return unifex::tag_invoke(
              _fn{}, static_cast<First&&>(first), static_cast<Second&&>(second));
        }
>>>>>>> 351a97c1

        template(typename First, typename Second)
          (requires sender<First> AND sender<Second> AND //
            (!tag_invocable<_fn, First, Second>))
        auto operator()(First&& first, Second&& second) const
            noexcept(std::is_nothrow_constructible_v<
                    _seq::_sender<First, Second>,
                    First,
                    Second>)
                -> _seq::_sender<First, Second> {
          return _seq::_sender<First, Second>{
              static_cast<First&&>(first),
              static_cast<Second&&>(second)};
        }

        template(typename First, typename Second, typename Third, typename... Rest)
          (requires sender<First> AND sender<Second> AND sender<Third> AND
            (sender<Rest> &&...) AND tag_invocable<_fn, First, Second, Third, Rest...>)
        auto operator()(First&& first, Second&& second, Third&& third, Rest&&... rest) const
            noexcept(is_nothrow_tag_invocable_v<_fn, First, Second, Third, Rest...>)
            -> tag_invoke_result_t<_fn, First, Second, Third, Rest...> {
          return unifex::tag_invoke(
              _fn{},
              static_cast<First&&>(first),
              static_cast<Second&&>(second),
              static_cast<Third&&>(third),
              static_cast<Rest&&>(rest)...);
        }

        template(typename First, typename Second, typename Third, typename... Rest)
          (requires sender<First> AND sender<Second> AND sender<Third> AND
            (sender<Rest> &&...) AND (!tag_invocable<_fn, First, Second, Third, Rest...>))
        auto operator()(First&& first, Second&& second, Third&& third, Rest&&... rest) const
            noexcept(is_nothrow_callable_v<_fn, First, Second> &&
                is_nothrow_callable_v<
                    _fn,
                    callable_result_t<_fn, First, Second>,
                    Third,
                    Rest...>)
            -> callable_result_t<
                _fn,
                callable_result_t<_fn, First, Second>,
                Third,
                Rest...> {
          // Fall-back to pair-wise invocation of the sequence() CPO.
          return (*this)(
              (*this)(static_cast<First&&>(first), static_cast<Second&&>(second)),
              static_cast<Third&&>(third),
              static_cast<Rest&&>(rest)...);
        }
      };
    } // _cpo
  } // namespace _seq

  inline constexpr _seq::_cpo::_fn sequence {};

} // namespace unifex

#include <unifex/detail/epilogue.hpp><|MERGE_RESOLUTION|>--- conflicted
+++ resolved
@@ -372,20 +372,6 @@
       UNIFEX_NO_UNIQUE_ADDRESS Predecessor predecessor_;
       UNIFEX_NO_UNIQUE_ADDRESS Successor successor_;
     };
-<<<<<<< HEAD
-  }  // namespace _seq
-
-  namespace _seq_cpo {
-    inline const struct _fn {
-      // Sequencing a single sender is just the same as returning the sender
-      // itself.
-      template <typename First>
-      remove_cvref_t<First> operator()(First&& first) const
-          noexcept(is_nothrow_constructible_v<remove_cvref_t<First>, First>) {
-        return static_cast<First&&>(first);
-      }
-=======
->>>>>>> 351a97c1
 
     namespace _cpo {
       struct _fn {
@@ -393,25 +379,10 @@
         // itself.
         template <typename First>
         remove_cvref_t<First> operator()(First&& first) const
-            noexcept(std::is_nothrow_constructible_v<remove_cvref_t<First>, First>) {
+            noexcept(is_nothrow_constructible_v<remove_cvref_t<First>, First>) {
           return static_cast<First&&>(first);
         }
 
-<<<<<<< HEAD
-      template(typename First, typename Second)
-        (requires sender<First> AND sender<Second> AND //
-          (!tag_invocable<_fn, First, Second>))
-      auto operator()(First&& first, Second&& second) const
-          noexcept(is_nothrow_constructible_v<
-                  _seq::sender<First, Second>,
-                  First,
-                  Second>)
-              -> _seq::sender<First, Second> {
-        return _seq::sender<First, Second>{
-            static_cast<First&&>(first),
-            static_cast<Second&&>(second)};
-      }
-=======
         template(typename First, typename Second)
           (requires sender<First> AND sender<Second> AND //
             tag_invocable<_fn, First, Second>)
@@ -421,13 +392,12 @@
           return unifex::tag_invoke(
               _fn{}, static_cast<First&&>(first), static_cast<Second&&>(second));
         }
->>>>>>> 351a97c1
 
         template(typename First, typename Second)
           (requires sender<First> AND sender<Second> AND //
             (!tag_invocable<_fn, First, Second>))
         auto operator()(First&& first, Second&& second) const
-            noexcept(std::is_nothrow_constructible_v<
+            noexcept(is_nothrow_constructible_v<
                     _seq::_sender<First, Second>,
                     First,
                     Second>)
